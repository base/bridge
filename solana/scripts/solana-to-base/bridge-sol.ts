import * as anchor from "@coral-xyz/anchor";
import { Program } from "@coral-xyz/anchor";
import { PublicKey, SystemProgram, LAMPORTS_PER_SOL } from "@solana/web3.js";
import { toBytes } from "viem";

import type { Bridge } from "../../target/types/bridge";
import { confirmTransaction } from "../utils/confirm-tx";
import { getConstantValue } from "../utils/constants";
import { ADDRESSES } from "../addresses";

type BridgeSolParams = Parameters<Program<Bridge>["methods"]["bridgeSol"]>;

async function main() {
  const provider = anchor.AnchorProvider.env();
  anchor.setProvider(provider);

  const program = anchor.workspace.Bridge as Program<Bridge>;

  // Ix params
  const gasLimit: BridgeSolParams[0] = new anchor.BN(1_000_000);
<<<<<<< HEAD
  const to: BridgeSolParams[1] = toBytes(
    "0x8c1a617bdb47342f9c17ac8750e0b070c372c721"
  );
  const remoteToken: BridgeSolParams[2] = [...toBytes(ADDRESSES.wrappedSOL)];
  const amount: BridgeSolParams[3] = new anchor.BN(
    0.001 * anchor.web3.LAMPORTS_PER_SOL
  );
=======
  const to: BridgeSolParams[1] = [
    ...toBytes("0x25f7fD8f50D522b266764cD3b230EDaA8CbB9f75"),
  ];
  const remoteToken: BridgeSolParams[2] = [...toBytes(ADDRESSES.wrappedSOL)];
  const amount: BridgeSolParams[3] = new anchor.BN(10_000);
>>>>>>> 72df79ce
  const call: BridgeSolParams[4] = null;

  const [bridgePda] = PublicKey.findProgramAddressSync(
    [Buffer.from(getConstantValue("bridgeSeed"))],
    program.programId
  );

  const bridge = await program.account.bridge.fetch(bridgePda);

  const [solVaultPda] = PublicKey.findProgramAddressSync(
    [Buffer.from(getConstantValue("solVaultSeed")), Buffer.from(remoteToken)],
    program.programId
  );

  const [outgoingMessagePda] = PublicKey.findProgramAddressSync(
    [
      Buffer.from(getConstantValue("outgoingMessageSeed")),
      bridge.nonce.toBuffer("le", 8),
    ],
    program.programId
  );

  console.log(`Bridge PDA: ${bridgePda.toBase58()}`);
  console.log(`SOL Vault PDA: ${solVaultPda.toBase58()}`);
  console.log(`Outgoing message PDA: ${outgoingMessagePda.toBase58()}`);
  console.log(`Current nonce: ${bridge.nonce.toString()}`);
  console.log(`Bridging ${amount.toNumber() / LAMPORTS_PER_SOL} SOL`);

  const tx = await program.methods
    .bridgeSol(gasLimit, to, remoteToken, amount, call)
    .accountsStrict({
      payer: provider.wallet.publicKey,
      from: provider.wallet.publicKey,
      gasFeeReceiver: getConstantValue("gasFeeReceiver"),
      solVault: solVaultPda,
      bridge: bridgePda,
      outgoingMessage: outgoingMessagePda,
      systemProgram: SystemProgram.programId,
    })
    .rpc();

  console.log("Submitted transaction:", tx);

  await confirmTransaction(provider.connection, tx);
}

main().catch((e) => {
  console.error(e);
  // console.log(e.getLogs());
});<|MERGE_RESOLUTION|>--- conflicted
+++ resolved
@@ -18,21 +18,11 @@
 
   // Ix params
   const gasLimit: BridgeSolParams[0] = new anchor.BN(1_000_000);
-<<<<<<< HEAD
-  const to: BridgeSolParams[1] = toBytes(
-    "0x8c1a617bdb47342f9c17ac8750e0b070c372c721"
-  );
-  const remoteToken: BridgeSolParams[2] = [...toBytes(ADDRESSES.wrappedSOL)];
-  const amount: BridgeSolParams[3] = new anchor.BN(
-    0.001 * anchor.web3.LAMPORTS_PER_SOL
-  );
-=======
   const to: BridgeSolParams[1] = [
     ...toBytes("0x25f7fD8f50D522b266764cD3b230EDaA8CbB9f75"),
   ];
   const remoteToken: BridgeSolParams[2] = [...toBytes(ADDRESSES.wrappedSOL)];
   const amount: BridgeSolParams[3] = new anchor.BN(10_000);
->>>>>>> 72df79ce
   const call: BridgeSolParams[4] = null;
 
   const [bridgePda] = PublicKey.findProgramAddressSync(
