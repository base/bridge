use anchor_lang::prelude::*;

use crate::{
<<<<<<< HEAD
    common::bridge::Eip1559,
    solana_to_base::{Call, CallType, GAS_COST_SCALER, GAS_COST_SCALER_DP, GAS_PER_CALL},
=======
    common::bridge::Bridge,
    solana_to_base::{Call, CallType},
>>>>>>> c7335279
};

pub mod wrap_token;
pub use wrap_token::*;

pub mod bridge_call;
pub use bridge_call::*;
pub mod bridge_sol;
pub use bridge_sol::*;
pub mod bridge_spl;
pub use bridge_spl::*;
pub mod bridge_wrapped_token;
pub use bridge_wrapped_token::*;

pub mod buffered;
pub use buffered::*;

#[derive(AnchorSerialize, AnchorDeserialize)]
pub struct TransferParams {
    pub to: [u8; 20],
    pub remote_token: [u8; 20],
    pub amount: u64,
    pub call: Option<Call>,
}

pub fn check_call(call: &Call) -> Result<()> {
    require!(
        matches!(call.ty, CallType::Call | CallType::DelegateCall) || call.to == [0; 20],
        SolanaToBaseError::CreationWithNonZeroTarget
    );
    Ok(())
}

pub fn pay_for_gas<'info>(
    system_program: &Program<'info, System>,
    payer: &Signer<'info>,
    gas_fee_receiver: &AccountInfo<'info>,
<<<<<<< HEAD
    eip1559: &mut Eip1559,
=======
    bridge: &mut Bridge,
    gas_limit: u64,
    tx_size: usize,
) -> Result<()> {
    check_gas_limit(gas_limit, tx_size, bridge)?;
    pay_for_gas(system_program, payer, gas_fee_receiver, bridge, gas_limit)
}

fn check_gas_limit(gas_limit: u64, tx_size: usize, bridge: &Bridge) -> Result<()> {
    require!(
        gas_limit >= min_gas_limit(tx_size, bridge),
        SolanaToBaseError::GasLimitTooLow
    );

    require!(
        gas_limit <= bridge.gas_config.max_gas_limit_per_message,
        SolanaToBaseError::GasLimitExceeded
    );

    Ok(())
}

fn pay_for_gas<'info>(
    system_program: &Program<'info, System>,
    payer: &Signer<'info>,
    gas_fee_receiver: &AccountInfo<'info>,
    bridge: &mut Bridge,
    gas_limit: u64,
>>>>>>> c7335279
) -> Result<()> {
    // Get the base fee for the current window
    let current_timestamp = Clock::get()?.unix_timestamp;
    let base_fee = bridge.eip1559.refresh_base_fee(current_timestamp);

    // Record gas usage for this transaction
<<<<<<< HEAD
    eip1559.add_gas_usage(GAS_PER_CALL);

    let gas_cost = GAS_PER_CALL * base_fee * GAS_COST_SCALER / GAS_COST_SCALER_DP;
=======
    bridge.eip1559.add_gas_usage(gas_limit);

    let gas_cost = gas_limit * base_fee * bridge.gas_cost_config.gas_cost_scaler
        / bridge.gas_cost_config.gas_cost_scaler_dp;
>>>>>>> c7335279

    let cpi_ctx = CpiContext::new(
        system_program.to_account_info(),
        anchor_lang::system_program::Transfer {
            from: payer.to_account_info(),
            to: gas_fee_receiver.to_account_info(),
        },
    );

    anchor_lang::system_program::transfer(cpi_ctx, gas_cost)?;

    Ok(())
}

<<<<<<< HEAD
=======
fn min_gas_limit(tx_size: usize, bridge: &Bridge) -> u64 {
    tx_size as u64 * 40
        + bridge.gas_config.base_transaction_cost
        + bridge.gas_config.extra
        + bridge.gas_config.execution_prologue
        + bridge.gas_config.execution
        + bridge.gas_config.execution_epilogue
}

>>>>>>> c7335279
#[error_code]
pub enum SolanaToBaseError {
    #[msg("Creation with non-zero target")]
    CreationWithNonZeroTarget,
}<|MERGE_RESOLUTION|>--- conflicted
+++ resolved
@@ -1,13 +1,8 @@
 use anchor_lang::prelude::*;
 
 use crate::{
-<<<<<<< HEAD
-    common::bridge::Eip1559,
-    solana_to_base::{Call, CallType, GAS_COST_SCALER, GAS_COST_SCALER_DP, GAS_PER_CALL},
-=======
     common::bridge::Bridge,
     solana_to_base::{Call, CallType},
->>>>>>> c7335279
 };
 
 pub mod wrap_token;
@@ -41,58 +36,21 @@
     Ok(())
 }
 
-pub fn pay_for_gas<'info>(
-    system_program: &Program<'info, System>,
-    payer: &Signer<'info>,
-    gas_fee_receiver: &AccountInfo<'info>,
-<<<<<<< HEAD
-    eip1559: &mut Eip1559,
-=======
-    bridge: &mut Bridge,
-    gas_limit: u64,
-    tx_size: usize,
-) -> Result<()> {
-    check_gas_limit(gas_limit, tx_size, bridge)?;
-    pay_for_gas(system_program, payer, gas_fee_receiver, bridge, gas_limit)
-}
-
-fn check_gas_limit(gas_limit: u64, tx_size: usize, bridge: &Bridge) -> Result<()> {
-    require!(
-        gas_limit >= min_gas_limit(tx_size, bridge),
-        SolanaToBaseError::GasLimitTooLow
-    );
-
-    require!(
-        gas_limit <= bridge.gas_config.max_gas_limit_per_message,
-        SolanaToBaseError::GasLimitExceeded
-    );
-
-    Ok(())
-}
-
 fn pay_for_gas<'info>(
     system_program: &Program<'info, System>,
     payer: &Signer<'info>,
     gas_fee_receiver: &AccountInfo<'info>,
     bridge: &mut Bridge,
-    gas_limit: u64,
->>>>>>> c7335279
 ) -> Result<()> {
     // Get the base fee for the current window
     let current_timestamp = Clock::get()?.unix_timestamp;
     let base_fee = bridge.eip1559.refresh_base_fee(current_timestamp);
 
     // Record gas usage for this transaction
-<<<<<<< HEAD
     eip1559.add_gas_usage(GAS_PER_CALL);
 
-    let gas_cost = GAS_PER_CALL * base_fee * GAS_COST_SCALER / GAS_COST_SCALER_DP;
-=======
-    bridge.eip1559.add_gas_usage(gas_limit);
-
-    let gas_cost = gas_limit * base_fee * bridge.gas_cost_config.gas_cost_scaler
+    let gas_cost = GAS_PER_CALL * base_fee * bridge.gas_cost_config.gas_cost_scaler
         / bridge.gas_cost_config.gas_cost_scaler_dp;
->>>>>>> c7335279
 
     let cpi_ctx = CpiContext::new(
         system_program.to_account_info(),
@@ -107,18 +65,6 @@
     Ok(())
 }
 
-<<<<<<< HEAD
-=======
-fn min_gas_limit(tx_size: usize, bridge: &Bridge) -> u64 {
-    tx_size as u64 * 40
-        + bridge.gas_config.base_transaction_cost
-        + bridge.gas_config.extra
-        + bridge.gas_config.execution_prologue
-        + bridge.gas_config.execution
-        + bridge.gas_config.execution_epilogue
-}
-
->>>>>>> c7335279
 #[error_code]
 pub enum SolanaToBaseError {
     #[msg("Creation with non-zero target")]
