use anchor_lang::prelude::*;
use anchor_spl::{
    token_2022::Token2022,
    token_interface::{Mint, TokenAccount},
};

use crate::{
    common::{bridge::Bridge, BRIDGE_SEED},
<<<<<<< HEAD
    solana_to_base::{
        internal::bridge_wrapped_token::bridge_wrapped_token_internal, Call, CallBuffer,
        OutgoingMessage, GAS_FEE_RECEIVER,
    },
=======
    solana_to_base::{Call, CallBuffer, OutgoingMessage},
>>>>>>> c7335279
};

/// Accounts struct for the bridge_wrapped_token_with_buffered_call instruction that transfers wrapped tokens
/// from Solana to Base with a call using buffered data.
///
/// The wrapped tokens are burned on Solana and an outgoing message is created to transfer
/// the equivalent tokens and execute the call on Base. The call buffer account is closed and
/// rent returned to the owner.
#[derive(Accounts)]
#[instruction(_to: [u8; 20], _amount: u64)]
pub struct BridgeWrappedTokenWithBufferedCall<'info> {
    /// The account that pays for transaction fees and outgoing message account creation.
    /// Must be mutable to deduct lamports for account rent and gas fees.
    #[account(mut)]
    pub payer: Signer<'info>,

    /// The token owner who is bridging their wrapped tokens back to Base.
    /// Must sign the transaction to authorize burning their tokens.
    pub from: Signer<'info>,

    /// The account that receives payment for the gas costs of bridging the wrapped token to Base.
    /// CHECK: This account is validated to be the same as bridge.gas_cost_config.gas_fee_receiver
    #[account(mut, address = bridge.gas_cost_config.gas_fee_receiver @ BridgeWrappedTokenWithBufferedCallError::IncorrectGasFeeReceiver)]
    pub gas_fee_receiver: AccountInfo<'info>,

    /// The wrapped token mint account representing the original Base token.
    /// - Contains metadata linking to the original token on Base
    /// - Tokens will be burned from this mint
    #[account(mut)]
    pub mint: InterfaceAccount<'info, Mint>,

    /// The user's token account holding the wrapped tokens to be bridged.
    /// - Must contain sufficient token balance for the bridge amount
    /// - Tokens will be burned from this account
    #[account(mut)]
    pub from_token_account: InterfaceAccount<'info, TokenAccount>,

    /// The main bridge state account storing global bridge configuration.
    /// - Uses PDA with BRIDGE_SEED for deterministic address
    /// - Tracks nonce for message ordering and EIP-1559 gas pricing
    #[account(mut, seeds = [BRIDGE_SEED], bump)]
    pub bridge: Account<'info, Bridge>,

    /// The owner of the call buffer who will receive the rent refund.
    #[account(mut)]
    pub owner: Signer<'info>,

    /// The call buffer account that stores the call data.
    /// This account will be closed and rent returned to the owner.
    #[account(
        mut,
        close = owner,
        has_one = owner @ BridgeWrappedTokenWithBufferedCallError::Unauthorized,
    )]
    pub call_buffer: Account<'info, CallBuffer>,

    /// The outgoing message account that stores the cross-chain transfer details.
    #[account(
        init,
        payer = payer,
        space = 8 + OutgoingMessage::space(Some(call_buffer.data.len())),
    )]
    pub outgoing_message: Account<'info, OutgoingMessage>,

    /// Token2022 program used for burning the wrapped tokens.
    /// Required for all token operations including burn_checked.
    pub token_program: Program<'info, Token2022>,

    /// System program required for creating the outgoing message account.
    pub system_program: Program<'info, System>,
}

pub fn bridge_wrapped_token_with_buffered_call_handler<'a, 'b, 'c, 'info>(
    ctx: Context<'a, 'b, 'c, 'info, BridgeWrappedTokenWithBufferedCall<'info>>,
    to: [u8; 20],
    amount: u64,
) -> Result<()> {
    let call_buffer = &ctx.accounts.call_buffer;
    let call = Some(Call {
        ty: call_buffer.ty,
        to: call_buffer.to,
        value: call_buffer.value,
        data: call_buffer.data.clone(),
    });

    bridge_wrapped_token_internal(
        &ctx.accounts.payer,
        &ctx.accounts.from,
        &ctx.accounts.gas_fee_receiver,
        &ctx.accounts.mint,
        &ctx.accounts.from_token_account,
        &mut ctx.accounts.bridge,
        &mut ctx.accounts.outgoing_message,
        &ctx.accounts.token_program,
        &ctx.accounts.system_program,
        to,
        amount,
        call,
    )
}

#[error_code]
pub enum BridgeWrappedTokenWithBufferedCallError {
    #[msg("Incorrect gas fee receiver")]
    IncorrectGasFeeReceiver,
    #[msg("Only the owner can close this call buffer")]
    Unauthorized,
}

#[cfg(test)]
mod tests {
    use super::*;

    use anchor_lang::{
        solana_program::{instruction::Instruction, native_token::LAMPORTS_PER_SOL},
        system_program, InstructionData,
    };
    use anchor_spl::token_interface::TokenAccount;
    use solana_keypair::Keypair;
    use solana_message::Message;
    use solana_signer::Signer;
    use solana_transaction::Transaction;

    use crate::{
        accounts,
        common::{bridge::Bridge, PartialTokenMetadata},
        instruction::{
            BridgeWrappedTokenWithBufferedCall as BridgeWrappedTokenWithBufferedCallIx,
            InitializeCallBuffer,
        },
        solana_to_base::CallType,
        test_utils::{
            create_mock_token_account, create_mock_wrapped_mint, setup_bridge_and_svm,
            TEST_GAS_FEE_RECEIVER,
        },
        ID,
    };

    #[test]
    fn test_bridge_wrapped_token_with_buffered_call_success() {
        let (mut svm, payer, bridge_pda) = setup_bridge_and_svm();

        // Create from account
        let from = Keypair::new();
        svm.airdrop(&from.pubkey(), LAMPORTS_PER_SOL * 5).unwrap();

        // Create owner account (who owns the call buffer)
        let owner = Keypair::new();
        svm.airdrop(&owner.pubkey(), LAMPORTS_PER_SOL).unwrap();

        // Create test wrapped token metadata
        let partial_token_metadata = PartialTokenMetadata {
            name: "Test Token".to_string(),
            symbol: "TEST".to_string(),
            remote_token: [1u8; 20],
            scaler_exponent: 0,
        };

        // Create wrapped token mint
        let initial_amount = 1_000_000u64; // 1 token with 6 decimals
        let wrapped_mint =
            create_mock_wrapped_mint(&mut svm, initial_amount, 6, &partial_token_metadata);

        // Create token account for the from user
        let from_token_account = Keypair::new().pubkey();
        create_mock_token_account(
            &mut svm,
            from_token_account,
            wrapped_mint,
            from.pubkey(),
            initial_amount,
        );

        // Create call buffer account
        let call_buffer = Keypair::new();

        // Test parameters
        let to = [1u8; 20];
        let amount = 500_000u64; // 0.5 tokens

        // Create test call data
        let call_ty = CallType::Call;
        let call_to = [3u8; 20];
        let call_value = 200u128;
        let call_data = vec![0x11, 0x22, 0x33, 0x44];
        let max_data_len = 1024;

        // First, initialize the call buffer
        let init_accounts = accounts::InitializeCallBuffer {
            payer: owner.pubkey(),
            bridge: bridge_pda,
            call_buffer: call_buffer.pubkey(),
            system_program: system_program::ID,
        }
        .to_account_metas(None);

        let init_ix = Instruction {
            program_id: ID,
            accounts: init_accounts,
            data: InitializeCallBuffer {
                ty: call_ty,
                to: call_to,
                value: call_value,
                initial_data: call_data.clone(),
                max_data_len,
            }
            .data(),
        };

        let init_tx = Transaction::new(
            &[&owner, &call_buffer],
            Message::new(&[init_ix], Some(&owner.pubkey())),
            svm.latest_blockhash(),
        );

        svm.send_transaction(init_tx)
            .expect("Failed to initialize call buffer");

        // Now create the bridge_wrapped_token_with_buffered_call instruction
        let outgoing_message = Keypair::new();

        // Build the BridgeWrappedTokenWithBufferedCall instruction accounts
        let accounts = accounts::BridgeWrappedTokenWithBufferedCall {
            payer: payer.pubkey(),
            from: from.pubkey(),
            gas_fee_receiver: TEST_GAS_FEE_RECEIVER,
            mint: wrapped_mint,
            from_token_account,
            bridge: bridge_pda,
            owner: owner.pubkey(),
            call_buffer: call_buffer.pubkey(),
            outgoing_message: outgoing_message.pubkey(),
            token_program: anchor_spl::token_2022::ID,
            system_program: system_program::ID,
        }
        .to_account_metas(None);

        // Build the BridgeWrappedTokenWithBufferedCall instruction
        let ix = Instruction {
            program_id: ID,
            accounts,
            data: BridgeWrappedTokenWithBufferedCallIx { to, amount }.data(),
        };

        // Build the transaction
        let tx = Transaction::new(
            &[&payer, &from, &owner, &outgoing_message],
            Message::new(&[ix], Some(&payer.pubkey())),
            svm.latest_blockhash(),
        );

        // Send the transaction
        svm.send_transaction(tx)
            .expect("Failed to send bridge_wrapped_token_with_buffered_call transaction");

        // Verify the OutgoingMessage account was created correctly
        let outgoing_message_account = svm.get_account(&outgoing_message.pubkey()).unwrap();
        assert_eq!(outgoing_message_account.owner, ID);

        let outgoing_message_data =
            OutgoingMessage::try_deserialize(&mut &outgoing_message_account.data[..]).unwrap();

        // Verify the message fields
        assert_eq!(outgoing_message_data.nonce, 1);
        assert_eq!(outgoing_message_data.original_payer, payer.pubkey());
        assert_eq!(outgoing_message_data.sender, from.pubkey());

        // Verify the message content matches the call buffer data
        match outgoing_message_data.message {
            crate::solana_to_base::Message::Transfer(transfer) => {
                assert_eq!(transfer.to, to);
                assert_eq!(transfer.local_token, wrapped_mint);
                assert_eq!(transfer.amount, amount);

                let transfer_call = transfer.call.expect("Expected call to be present");
                assert_eq!(transfer_call.ty, call_ty);
                assert_eq!(transfer_call.to, call_to);
                assert_eq!(transfer_call.value, call_value);
                assert_eq!(transfer_call.data, call_data);
            }
            _ => panic!("Expected Transfer message"),
        }

        // Verify tokens were burned from user account
        let from_final_balance = svm.get_account(&from_token_account).unwrap();
        let from_final_amount = TokenAccount::try_deserialize(&mut &from_final_balance.data[..])
            .unwrap()
            .amount;
        assert_eq!(from_final_amount, initial_amount - amount);

        // Verify the call buffer account was closed (should have 0 lamports and 0 data)
        let call_buffer_account = svm.get_account(&call_buffer.pubkey()).unwrap();
        assert_eq!(
            call_buffer_account.lamports, 0,
            "Call buffer should have 0 lamports after being closed"
        );
        assert_eq!(
            call_buffer_account.data.len(),
            0,
            "Call buffer should have 0 data length after being closed"
        );
        assert_eq!(
            call_buffer_account.owner,
            system_program::ID,
            "Call buffer should be owned by system program after being closed"
        );

        // Verify bridge nonce was incremented
        let bridge_account = svm.get_account(&bridge_pda).unwrap();
        let bridge_data = Bridge::try_deserialize(&mut &bridge_account.data[..]).unwrap();
        assert_eq!(bridge_data.nonce, 2);
    }

    #[test]
    fn test_bridge_wrapped_token_with_buffered_call_unauthorized() {
        let (mut svm, payer, bridge_pda) = setup_bridge_and_svm();

        // Create from account
        let from = Keypair::new();
        svm.airdrop(&from.pubkey(), LAMPORTS_PER_SOL * 5).unwrap();

        // Create owner account (who owns the call buffer)
        let owner = Keypair::new();
        svm.airdrop(&owner.pubkey(), LAMPORTS_PER_SOL).unwrap();

        // Create unauthorized account (not the owner)
        let unauthorized = Keypair::new();
        svm.airdrop(&unauthorized.pubkey(), LAMPORTS_PER_SOL)
            .unwrap();

        // Create test wrapped token metadata
        let partial_token_metadata = PartialTokenMetadata {
            name: "Test Token".to_string(),
            symbol: "TEST".to_string(),
            remote_token: [1u8; 20],
            scaler_exponent: 0,
        };

        // Create wrapped token mint
        let initial_amount = 1_000_000u64; // 1 token with 6 decimals
        let wrapped_mint =
            create_mock_wrapped_mint(&mut svm, initial_amount, 6, &partial_token_metadata);

        // Create token account for the from user
        let from_token_account = Keypair::new().pubkey();
        let initial_amount = 1_000_000u64;
        create_mock_token_account(
            &mut svm,
            from_token_account,
            wrapped_mint,
            from.pubkey(),
            initial_amount,
        );

        // Create call buffer account
        let call_buffer = Keypair::new();

        // First, initialize the call buffer with owner
        let init_accounts = accounts::InitializeCallBuffer {
            payer: owner.pubkey(),
            bridge: bridge_pda,
            call_buffer: call_buffer.pubkey(),
            system_program: system_program::ID,
        }
        .to_account_metas(None);

        let init_ix = Instruction {
            program_id: ID,
            accounts: init_accounts,
            data: InitializeCallBuffer {
                ty: CallType::Call,
                to: [1u8; 20],
                value: 0,
                initial_data: vec![0x12, 0x34],
                max_data_len: 1024,
            }
            .data(),
        };

        let init_tx = Transaction::new(
            &[&owner, &call_buffer],
            Message::new(&[init_ix], Some(&owner.pubkey())),
            svm.latest_blockhash(),
        );

        svm.send_transaction(init_tx)
            .expect("Failed to initialize call buffer");

        // Now try to use bridge_wrapped_token_with_buffered_call with unauthorized account as owner
        let outgoing_message = Keypair::new();
        let to = [1u8; 20];
        let amount = 500_000u64;

        // Build the BridgeWrappedTokenWithBufferedCall instruction accounts with unauthorized owner
        let accounts = accounts::BridgeWrappedTokenWithBufferedCall {
            payer: payer.pubkey(),
            from: from.pubkey(),
            gas_fee_receiver: TEST_GAS_FEE_RECEIVER,
            mint: wrapped_mint,
            from_token_account,
            bridge: bridge_pda,
            owner: unauthorized.pubkey(), // Wrong owner
            call_buffer: call_buffer.pubkey(),
            outgoing_message: outgoing_message.pubkey(),
            token_program: anchor_spl::token_2022::ID,
            system_program: system_program::ID,
        }
        .to_account_metas(None);

        // Build the BridgeWrappedTokenWithBufferedCall instruction
        let ix = Instruction {
            program_id: ID,
            accounts,
            data: BridgeWrappedTokenWithBufferedCallIx { to, amount }.data(),
        };

        // Build the transaction
        let tx = Transaction::new(
            &[&payer, &from, &unauthorized, &outgoing_message],
            Message::new(&[ix], Some(&payer.pubkey())),
            svm.latest_blockhash(),
        );

        // Send the transaction - should fail
        let result = svm.send_transaction(tx);
        assert!(
            result.is_err(),
            "Expected transaction to fail with unauthorized owner"
        );

        // Check that the error contains the expected error message
        let error_string = format!("{:?}", result.unwrap_err());
        assert!(
            error_string.contains("Unauthorized"),
            "Expected Unauthorized error, got: {}",
            error_string
        );
    }

    #[test]
    fn test_bridge_wrapped_token_with_buffered_call_incorrect_gas_fee_receiver() {
        let (mut svm, payer, bridge_pda) = setup_bridge_and_svm();

        // Create from account
        let from = Keypair::new();
        svm.airdrop(&from.pubkey(), LAMPORTS_PER_SOL * 5).unwrap();

        // Create owner account
        let owner = Keypair::new();
        svm.airdrop(&owner.pubkey(), LAMPORTS_PER_SOL).unwrap();

        // Create wrong gas fee receiver
        let wrong_gas_fee_receiver = Keypair::new();

        // Create test wrapped token metadata
        let partial_token_metadata = PartialTokenMetadata {
            name: "Test Token".to_string(),
            symbol: "TEST".to_string(),
            remote_token: [1u8; 20],
            scaler_exponent: 0,
        };

        // Create wrapped token mint
        let initial_amount = 1_000_000u64; // 1 token with 6 decimals
        let wrapped_mint =
            create_mock_wrapped_mint(&mut svm, initial_amount, 6, &partial_token_metadata);

        // Create token account for the from user
        let from_token_account = Keypair::new().pubkey();
        create_mock_token_account(
            &mut svm,
            from_token_account,
            wrapped_mint,
            from.pubkey(),
            initial_amount,
        );

        // Create call buffer account
        let call_buffer = Keypair::new();

        // Initialize the call buffer
        let init_accounts = accounts::InitializeCallBuffer {
            payer: owner.pubkey(),
            bridge: bridge_pda,
            call_buffer: call_buffer.pubkey(),
            system_program: system_program::ID,
        }
        .to_account_metas(None);

        let init_ix = Instruction {
            program_id: ID,
            accounts: init_accounts,
            data: InitializeCallBuffer {
                ty: CallType::Call,
                to: [1u8; 20],
                value: 0,
                initial_data: vec![0x12, 0x34],
                max_data_len: 1024,
            }
            .data(),
        };

        let init_tx = Transaction::new(
            &[&owner, &call_buffer],
            Message::new(&[init_ix], Some(&owner.pubkey())),
            svm.latest_blockhash(),
        );

        svm.send_transaction(init_tx)
            .expect("Failed to initialize call buffer");

        // Now try bridge_wrapped_token_with_buffered_call with wrong gas fee receiver
        let outgoing_message = Keypair::new();
        let to = [1u8; 20];
        let amount = 500_000u64;

        // Build the BridgeWrappedTokenWithBufferedCall instruction accounts with wrong gas fee receiver
        let accounts = accounts::BridgeWrappedTokenWithBufferedCall {
            payer: payer.pubkey(),
            from: from.pubkey(),
            gas_fee_receiver: wrong_gas_fee_receiver.pubkey(), // Wrong receiver
            mint: wrapped_mint,
            from_token_account,
            bridge: bridge_pda,
            owner: owner.pubkey(),
            call_buffer: call_buffer.pubkey(),
            outgoing_message: outgoing_message.pubkey(),
            token_program: anchor_spl::token_2022::ID,
            system_program: system_program::ID,
        }
        .to_account_metas(None);

        // Build the BridgeWrappedTokenWithBufferedCall instruction
        let ix = Instruction {
            program_id: ID,
            accounts,
            data: BridgeWrappedTokenWithBufferedCallIx { to, amount }.data(),
        };

        // Build the transaction
        let tx = Transaction::new(
            &[&payer, &from, &owner, &outgoing_message],
            Message::new(&[ix], Some(&payer.pubkey())),
            svm.latest_blockhash(),
        );

        // Send the transaction - should fail
        let result = svm.send_transaction(tx);
        assert!(
            result.is_err(),
            "Expected transaction to fail with incorrect gas fee receiver"
        );

        // Check that the error contains the expected error message
        let error_string = format!("{:?}", result.unwrap_err());
        assert!(
            error_string.contains("IncorrectGasFeeReceiver"),
            "Expected IncorrectGasFeeReceiver error, got: {}",
            error_string
        );
    }
}<|MERGE_RESOLUTION|>--- conflicted
+++ resolved
@@ -6,14 +6,10 @@
 
 use crate::{
     common::{bridge::Bridge, BRIDGE_SEED},
-<<<<<<< HEAD
     solana_to_base::{
         internal::bridge_wrapped_token::bridge_wrapped_token_internal, Call, CallBuffer,
-        OutgoingMessage, GAS_FEE_RECEIVER,
+        OutgoingMessage,
     },
-=======
-    solana_to_base::{Call, CallBuffer, OutgoingMessage},
->>>>>>> c7335279
 };
 
 /// Accounts struct for the bridge_wrapped_token_with_buffered_call instruction that transfers wrapped tokens
