--- conflicted
+++ resolved
@@ -26,12 +26,9 @@
 #[constant]
 pub const GAS_FEE_RECEIVER: Pubkey = TRUSTED_ORACLE;
 
-<<<<<<< HEAD
-pub const MAX_CALL_BUFFER_SIZE: usize = 64 * 1024; // 64KB max size for call buffer data
-=======
 #[constant]
 pub const MAX_CALL_BUFFER_SIZE: usize = 8 * 1024; // 8kb max size for call buffer data
->>>>>>> 1de08d7b
+
 
 #[cfg(test)]
 mod tests {
