use anchor_lang::prelude::*;

#[constant]
pub const NATIVE_SOL_PUBKEY: Pubkey = pubkey!("SoL1111111111111111111111111111111111111111");
<<<<<<< HEAD
#[constant]
pub const GAS_COST_SCALER_DP: u64 = 10u64.pow(6);
#[constant]
pub const GAS_COST_SCALER: u64 = 1_000_000;
=======
>>>>>>> c7335279

#[constant]
pub const REMOTE_TOKEN_METADATA_KEY: &str = "remote_token";
#[constant]
pub const SCALER_EXPONENT_METADATA_KEY: &str = "scaler_exponent";

<<<<<<< HEAD
#[constant]
pub const GAS_FEE_RECEIVER: Pubkey = TRUSTED_ORACLE;

#[constant]
pub const MAX_CALL_BUFFER_SIZE: usize = 8 * 1024; // 8kb max size for call buffer data

#[constant]
// TODO: Confirm this amount
pub const GAS_PER_CALL: u64 = 100_000;
=======
#[cfg(test)]
mod tests {
    use alloy_sol_types::{SolInterface, SolValue};

    use crate::solana_to_base::internal::solidity::{
        Bridge::{self, relayMessagesCall},
        Call, CallType, IncomingMessage, MessageType, Transfer,
    };

    use super::*;

    #[test]
    fn test_relay_messages_call_abi_encoding_overhead() {
        let call = Call {
            ty: CallType::Call,
            to: [0; 20].into(),
            value: 0,
            data: "".into(),
        };

        let incoming_msg = IncomingMessage {
            nonce: 0,
            sender: [0; 32].into(),
            gasLimit: 0,
            ty: MessageType::Call,
            data: call.abi_encode().into(),
        };

        let call = Bridge::BridgeCalls::relayMessages(relayMessagesCall {
            messages: vec![incoming_msg],
            ismData: "".as_bytes().into(),
        });

        assert_eq!(
            call.abi_encoded_size(),
            RELAY_MESSAGES_CALL_ABI_ENCODING_OVERHEAD as usize
        );
    }

    #[test]
    fn test_relay_messages_transfer_abi_encoding_overhead() {
        let transfer = Transfer {
            localToken: [0; 20].into(),
            remoteToken: [0; 32].into(),
            to: [0; 32].into(),
            remoteAmount: 0,
        };

        let incoming_msg = IncomingMessage {
            nonce: 0,
            sender: [0; 32].into(),
            gasLimit: 0,
            ty: MessageType::Transfer,
            data: transfer.abi_encode().into(),
        };

        let call = Bridge::BridgeCalls::relayMessages(relayMessagesCall {
            messages: vec![incoming_msg],
            ismData: "".as_bytes().into(),
        });

        assert_eq!(
            call.abi_encoded_size(),
            RELAY_MESSAGES_TRANSFER_ABI_ENCODING_OVERHEAD as usize
        );
    }

    #[test]
    fn test_relay_messages_transfer_and_call_abi_encoding_overhead() {
        let transfer = Transfer {
            localToken: [0; 20].into(),
            remoteToken: [0; 32].into(),
            to: [0; 32].into(),
            remoteAmount: 0,
        };

        let call = Call {
            ty: CallType::Call,
            to: [0; 20].into(),
            value: 0,
            data: "".into(),
        };

        let incoming_msg = IncomingMessage {
            nonce: 0,
            sender: [0; 32].into(),
            gasLimit: 0,
            ty: MessageType::TransferAndCall,
            data: (transfer, call).abi_encode().into(),
        };

        let call = Bridge::BridgeCalls::relayMessages(relayMessagesCall {
            messages: vec![incoming_msg],
            ismData: "".as_bytes().into(),
        });

        assert_eq!(
            call.abi_encoded_size(),
            RELAY_MESSAGES_TRANSFER_AND_CALL_ABI_ENCODING_OVERHEAD as usize
        );
    }
}
>>>>>>> c7335279
<|MERGE_RESOLUTION|>--- conflicted
+++ resolved
@@ -2,130 +2,8 @@
 
 #[constant]
 pub const NATIVE_SOL_PUBKEY: Pubkey = pubkey!("SoL1111111111111111111111111111111111111111");
-<<<<<<< HEAD
-#[constant]
-pub const GAS_COST_SCALER_DP: u64 = 10u64.pow(6);
-#[constant]
-pub const GAS_COST_SCALER: u64 = 1_000_000;
-=======
->>>>>>> c7335279
 
 #[constant]
 pub const REMOTE_TOKEN_METADATA_KEY: &str = "remote_token";
 #[constant]
-pub const SCALER_EXPONENT_METADATA_KEY: &str = "scaler_exponent";
-
-<<<<<<< HEAD
-#[constant]
-pub const GAS_FEE_RECEIVER: Pubkey = TRUSTED_ORACLE;
-
-#[constant]
-pub const MAX_CALL_BUFFER_SIZE: usize = 8 * 1024; // 8kb max size for call buffer data
-
-#[constant]
-// TODO: Confirm this amount
-pub const GAS_PER_CALL: u64 = 100_000;
-=======
-#[cfg(test)]
-mod tests {
-    use alloy_sol_types::{SolInterface, SolValue};
-
-    use crate::solana_to_base::internal::solidity::{
-        Bridge::{self, relayMessagesCall},
-        Call, CallType, IncomingMessage, MessageType, Transfer,
-    };
-
-    use super::*;
-
-    #[test]
-    fn test_relay_messages_call_abi_encoding_overhead() {
-        let call = Call {
-            ty: CallType::Call,
-            to: [0; 20].into(),
-            value: 0,
-            data: "".into(),
-        };
-
-        let incoming_msg = IncomingMessage {
-            nonce: 0,
-            sender: [0; 32].into(),
-            gasLimit: 0,
-            ty: MessageType::Call,
-            data: call.abi_encode().into(),
-        };
-
-        let call = Bridge::BridgeCalls::relayMessages(relayMessagesCall {
-            messages: vec![incoming_msg],
-            ismData: "".as_bytes().into(),
-        });
-
-        assert_eq!(
-            call.abi_encoded_size(),
-            RELAY_MESSAGES_CALL_ABI_ENCODING_OVERHEAD as usize
-        );
-    }
-
-    #[test]
-    fn test_relay_messages_transfer_abi_encoding_overhead() {
-        let transfer = Transfer {
-            localToken: [0; 20].into(),
-            remoteToken: [0; 32].into(),
-            to: [0; 32].into(),
-            remoteAmount: 0,
-        };
-
-        let incoming_msg = IncomingMessage {
-            nonce: 0,
-            sender: [0; 32].into(),
-            gasLimit: 0,
-            ty: MessageType::Transfer,
-            data: transfer.abi_encode().into(),
-        };
-
-        let call = Bridge::BridgeCalls::relayMessages(relayMessagesCall {
-            messages: vec![incoming_msg],
-            ismData: "".as_bytes().into(),
-        });
-
-        assert_eq!(
-            call.abi_encoded_size(),
-            RELAY_MESSAGES_TRANSFER_ABI_ENCODING_OVERHEAD as usize
-        );
-    }
-
-    #[test]
-    fn test_relay_messages_transfer_and_call_abi_encoding_overhead() {
-        let transfer = Transfer {
-            localToken: [0; 20].into(),
-            remoteToken: [0; 32].into(),
-            to: [0; 32].into(),
-            remoteAmount: 0,
-        };
-
-        let call = Call {
-            ty: CallType::Call,
-            to: [0; 20].into(),
-            value: 0,
-            data: "".into(),
-        };
-
-        let incoming_msg = IncomingMessage {
-            nonce: 0,
-            sender: [0; 32].into(),
-            gasLimit: 0,
-            ty: MessageType::TransferAndCall,
-            data: (transfer, call).abi_encode().into(),
-        };
-
-        let call = Bridge::BridgeCalls::relayMessages(relayMessagesCall {
-            messages: vec![incoming_msg],
-            ismData: "".as_bytes().into(),
-        });
-
-        assert_eq!(
-            call.abi_encoded_size(),
-            RELAY_MESSAGES_TRANSFER_AND_CALL_ABI_ENCODING_OVERHEAD as usize
-        );
-    }
-}
->>>>>>> c7335279
+pub const SCALER_EXPONENT_METADATA_KEY: &str = "scaler_exponent";