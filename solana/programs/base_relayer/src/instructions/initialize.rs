use anchor_lang::prelude::*;

use crate::{
    constants::CFG_SEED,
    internal::{Eip1559, Eip1559Config, GasConfig},
    Cfg,
};

#[derive(Accounts)]
pub struct Initialize<'info> {
    /// The account that pays for the transaction and bridge account creation.
    /// Must be mutable to deduct lamports for account rent.
    #[account(mut)]
    pub payer: Signer<'info>,

    /// The relayer config state account that tracks fee parameters.
    /// - Uses PDA with CFG_SEED for deterministic address
    /// - Mutable to update EIP1559 fee data
    #[account(init, payer = payer, seeds = [CFG_SEED], bump, space = 8 + Cfg::INIT_SPACE)]
    pub cfg: Account<'info, Cfg>,

    /// The guardian account that will have administrative authority over the bridge.
    /// Must be a signer to prove ownership of the guardian key. The payer and guardian
    /// may be distinct signers.
    pub guardian: Signer<'info>,

    /// System program required for creating new accounts.
    /// Used internally by Anchor for account initialization.
    pub system_program: Program<'info, System>,
}

pub fn initialize_handler(
    ctx: Context<Initialize>,
    guardian: Pubkey,
    eip1559_config: Eip1559Config,
    gas_config: GasConfig,
) -> Result<()> {
    let current_timestamp = Clock::get()?.unix_timestamp;
    let minimum_base_fee = eip1559_config.minimum_base_fee;

<<<<<<< HEAD
    ctx.accounts.cfg.guardian = guardian;
    ctx.accounts.cfg.eip1559 = Eip1559 {
        config: eip1559_config,
        current_base_fee: minimum_base_fee,
        current_window_gas_used: 0,
        window_start_time: current_timestamp,
    };
    ctx.accounts.cfg.gas_config = gas_config;
    ctx.accounts.cfg.nonce = 0;
=======
    *ctx.accounts.cfg = Cfg {
        guardian,
        eip1559: Eip1559 {
            config: eip1559_config,
            current_base_fee: minimum_base_fee,
            current_window_gas_used: 0,
            window_start_time: current_timestamp,
        },
        gas_config,
        nonce: 0,
    };
>>>>>>> 7b8603f5

    Ok(())
}<|MERGE_RESOLUTION|>--- conflicted
+++ resolved
@@ -38,17 +38,6 @@
     let current_timestamp = Clock::get()?.unix_timestamp;
     let minimum_base_fee = eip1559_config.minimum_base_fee;
 
-<<<<<<< HEAD
-    ctx.accounts.cfg.guardian = guardian;
-    ctx.accounts.cfg.eip1559 = Eip1559 {
-        config: eip1559_config,
-        current_base_fee: minimum_base_fee,
-        current_window_gas_used: 0,
-        window_start_time: current_timestamp,
-    };
-    ctx.accounts.cfg.gas_config = gas_config;
-    ctx.accounts.cfg.nonce = 0;
-=======
     *ctx.accounts.cfg = Cfg {
         guardian,
         eip1559: Eip1559 {
@@ -60,7 +49,6 @@
         gas_config,
         nonce: 0,
     };
->>>>>>> 7b8603f5
 
     Ok(())
 }