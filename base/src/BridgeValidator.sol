--- conflicted
+++ resolved
@@ -164,16 +164,11 @@
     /// @param validatorSigs      A concatenated bytes array of signatures over the EIP-191 `eth_sign` digest of
     ///                           `abi.encode(messageHashes)`, provided in strictly ascending order by signer address.
     ///                           Must include at least `getBaseThreshold()` Base validator signatures. The external
-<<<<<<< HEAD
-    ///                           signature threshold is controlled by `partnerValidatorThreshold`.
-    function registerMessages(bytes32[] calldata innerMessageHashes, bytes calldata validatorSigs) external {
-=======
     ///                           signature threshold is controlled by `PARTNER_VALIDATOR_THRESHOLD`.
     function registerMessages(bytes32[] calldata innerMessageHashes, bytes calldata validatorSigs)
         external
         whenNotPaused
     {
->>>>>>> 669e4099
         uint256 len = innerMessageHashes.length;
         if (len == 0) revert NoMessages();
 
