--- conflicted
+++ resolved
@@ -547,16 +547,6 @@
         }
     }
 
-<<<<<<< HEAD
-    function testFuzz_registerMessages_withEmptyArray() public {
-        bytes32[] memory emptyArray = new bytes32[](0);
-
-        bridgeValidator.registerMessages(emptyArray, _getValidatorSigs(emptyArray));
-
-        // No messages should be registered
-        assertFalse(bridgeValidator.validMessages(TEST_MESSAGE_HASH_1));
-    }
-
     //////////////////////////////////////////////////////////////
     ///                     Helper Functions                   ///
     //////////////////////////////////////////////////////////////
@@ -568,11 +558,5 @@
         value = (value >> 128) << 128 | bytes32(uint256(threshold));
 
         vm.store(address(bridgeValidator), BASE_THRESHOLD_SLOT, value);
-=======
-    function testFuzz_constructor_withRandomThreshold(uint256 threshold) public {
-        vm.assume(threshold <= bridgeValidator.MAX_PARTNER_VALIDATOR_THRESHOLD());
-        BridgeValidator testValidator = new BridgeValidator(threshold, address(bridge), cfg.partnerValidators);
-        assertEq(testValidator.PARTNER_VALIDATOR_THRESHOLD(), threshold);
->>>>>>> f02692a0
     }
 }