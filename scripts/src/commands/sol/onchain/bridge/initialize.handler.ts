--- conflicted
+++ resolved
@@ -265,7 +265,8 @@
   ) {
     throw new Error("Partner oracle config threshold mismatch!");
   }
-<<<<<<< HEAD
+
+  console.log("Bridge config confirmed!");
 }
 
 async function resolveGuardianKeypair(
@@ -279,8 +280,4 @@
 
   logger.info(`Using custom guardian keypair: ${guardianKpArg}`);
   return await getKeypairSignerFromPath(guardianKpArg);
-=======
-
-  console.log("Bridge config confirmed!");
->>>>>>> bf3ed53a
 }